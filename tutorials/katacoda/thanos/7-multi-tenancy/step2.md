## Reuse More!

What if we can have one set of Queries instead of separate set for each tenant? Why not reusing exactly same component?

Let's stop fruit and veggies queriers and run single one spanning all the tenant's Prometheus data:

```
docker stop querier-fruit && docker stop querier-veggie
```{{execute}}

```
docker run -d --net=host --rm \
    --name querier-multi \
<<<<<<< HEAD
    quay.io/thanos/thanos:v0.23.0 \
=======
    quay.io/thanos/thanos:v0.23.1 \
>>>>>>> 0aa21c36
    query \
    --http-address 0.0.0.0:29090 \
    --grpc-address 0.0.0.0:29190 \
    --query.replica-label replica \
    --store 127.0.0.1:19190 \
    --store 127.0.0.1:19191 \
    --store 127.0.0.1:19192 && echo "Started Thanos Querier with access to both Veggie's and Fruit's data"
```{{execute}}

Within short time we should be able to see "Tomato" view [when we open Querier UI](https://[[HOST_SUBDOMAIN]]-29090-[[KATACODA_HOST]].environments.katacoda.com/)

## Tenant Query Isolation

Undoubtedly, the main problem with this setup is that by default **every tenant will see each other data**, similar to what you have in Prometheus,
if single Prometheus scrapes data from multiple teams.

![diagram](./assets/no-isolation.png)

Both Prometheus and Thanos [follow UNIX philosopy](https://github.com/thanos-io/thanos#thanos-philosophy). **One of the principles is to ensure
each component is doing one thing and do it well**. Thanos Querier does not perform any authentication or authorization.
This is because you probably already have consistent auth mechanism in your organization. So why not composing that with flexible
flat label pairs identifying the data blocks and each individual series for data isolation?

### Meet [prom-label-proxy](https://github.com/prometheus-community/prom-label-proxy)

[prom-label-proxy](https://github.com/prometheus-community/prom-label-proxy) allows read tenancy for all the
resources that Prometheus and Thanos currently exposes, by enforcing certain `tenant` label to be used in all APIs retrieving the data.
This proxy works natively for Prometheus, but since Thanos uses same HTTP APIs on top, it will work for us as well.

So why not we start something like this in front of our "Tomato" Querier?

```
docker run -d --net=host --rm \
    --name prom-label-proxy \
    quay.io/prometheuscommunity/prom-label-proxy:v0.3.0 \
    -label tenant \
    -upstream http://127.0.0.1:29090 \
    -insecure-listen-address 0.0.0.0:39090 \
    -enable-label-apis && echo "Started prom-label-proxy"
```{{execute}}

### Laveraging prom-label-proxy

All requests now have to have extra URL parameter `tenant=` with the value being tenant to limit scope with.

Our running proxy does not do any authN or authZ for us - so let's setup some basic flow. To make it simple,
let's deploy [Caddy](https://caddyserver.com/) server (kind of fancy nginx but written in Go) that will expose two ports:
`39091` that will redirect to prom-label-proxy with `tenant=team-fruit` and `39092` for `tenant=team-veggie` injection.

Let's create Caddy config file:

<pre class="file" data-filename="Caddyfile" data-target="replace">
{
    admin off
}

:39091  {
    rewrite * ?{query}&tenant=team-fruit
    reverse_proxy 127.0.0.1:39090
}

:39092 {
    rewrite * ?{query}&tenant=team-veggie
    reverse_proxy 127.0.0.1:39090
}
</pre>

And start our caddy server using that config:

```
docker run -d --net=host --rm \
    --name caddy \
    -v $PWD/editor/Caddyfile:/etc/caddy/Caddyfile \
    caddy:2.2.1 && echo "Started Caddy Server"
```{{execute}}

### Verification

At the end we should have setup as on following diagram:

![diagram](./assets/read-soft-tenancy.png)

Let's check if our read isolation works:

#### Team Fruit

Firstly for `Team Fruit`, let's make a query for some data:
```
curl -g 'http://127.0.0.1:39091/api/v1/query?query=up'
```{{execute}}
Inspecting the output we should only see metrics with `"tenant":"team-fruit"`.

#### Team Veggie

Secondly for `Team Veggie`, let's make the same query to the other port:
```
curl -g 'http://127.0.0.1:39092/api/v1/query?query=up'
```{{execute}}
 Inspecting the output we should only see metrics with `"tenant":"team-veggie"`.

Feel free to play around, you will see that we can only see Fruit or Veggie data depends where we go!

## Next steps

Similarly for Write and Storage you can deploy Thanos Hard or Soft tenant components as you wish. Follow up our docs and KubeCon
talks to learn more! 🤗

When you ready "click" next to finish this course.<|MERGE_RESOLUTION|>--- conflicted
+++ resolved
@@ -11,11 +11,7 @@
 ```
 docker run -d --net=host --rm \
     --name querier-multi \
-<<<<<<< HEAD
-    quay.io/thanos/thanos:v0.23.0 \
-=======
     quay.io/thanos/thanos:v0.23.1 \
->>>>>>> 0aa21c36
     query \
     --http-address 0.0.0.0:29090 \
     --grpc-address 0.0.0.0:29190 \
