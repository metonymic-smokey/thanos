# Step 3 - Adding Thanos Querier

Thanks to the previous step we have three running Prometheus instances with a sidecar each. In this step we will install
Thanos Querier which will use sidecars and allow querying all metrics from the single place as presented below:

![with querier](https://docs.google.com/drawings/d/e/2PACX-1vSB9gN82px0lxk9vN6wNw3eXr8Z0EVROW3xubsq7tgjbx_nXsoZ02ElzvxeDevyjGPWv-f9Gie0NeNz/pub?w=926&h=539)

But before that, let's take a closer look at what the Querier component does:

## Querier

The Querier component (also called "Query") is essentially a vanilla PromQL Prometheus engine that fetches the data from any service
that implements Thanos [StoreAPI](https://thanos.io/tip/thanos/integrations.md/#storeapi). This means that Querier exposes the Prometheus HTTP v1 API to query the data in a common PromQL language.
This allows compatibility with Grafana or other consumers of Prometheus' API.

Additionally, Querier is capable of deduplicating StoreAPIs that are in the same HA group. We will see how it
looks in practice later on.

You can read more about Thanos Querier [here](https://thanos.io/tip/components/query.md/)

## Deploying Thanos Querier

Let' now start the Query component. As you remember [Thanos sidecar](https://thanos.io/tip/components/query.md/) exposes `StoreAPI`
so we will make sure we point the Querier to the gRPC endpoints of all our three sidecars:

Click below snippet to start the Querier.

```
docker run -d --net=host --rm \
    --name querier \
<<<<<<< HEAD
    quay.io/thanos/thanos:v0.23.0 \
=======
    quay.io/thanos/thanos:v0.23.1 \
>>>>>>> 0aa21c36
    query \
    --http-address 0.0.0.0:29090 \
    --query.replica-label replica \
    --store 127.0.0.1:19190 \
    --store 127.0.0.1:19191 \
    --store 127.0.0.1:19192 && echo "Started Thanos Querier"
```{{execute}}

## Setup verification

Thanos Querier exposes very similar UI to the Prometheus, but on top of many `StoreAPIs you wish to connect to.

To check if the Querier works as intended let's look on [Querier UI `Store` page](https://[[HOST_SUBDOMAIN]]-29090-[[KATACODA_HOST]].environments.katacoda.com/stores).

This should list all our three sidecars, including their external labels.

## Global view - Not challenging anymore?

Now, let's get back to our challenge from step 1, so finding the answer to  **How many series (metrics) we collect overall on all Prometheus instances we have?**

With the querier this is now super simple.

It's just enough to query Querier for <a href="https://[[HOST_SUBDOMAIN]]-29090-[[KATACODA_HOST]].environments.katacoda.com/graph?g0.range_input=1h&g0.expr=sum(prometheus_tsdb_head_series)&g0.tab=1&g1.range_input=5m&g1.expr=prometheus_tsdb_head_series&g1.tab=0">`sum(prometheus_tsdb_head_series)`</a>

You should see the single value representing the number of series scraped in both clusters in the current mode.

If we query `prometheus_tsdb_head_series` we will see that we have complete info about all three Prometheus instances:

```
prometheus_tsdb_head_series{cluster="eu1",instance="127.0.0.1:9090",job="prometheus"}
prometheus_tsdb_head_series{cluster="us1",instance="127.0.0.1:9091",job="prometheus"}
prometheus_tsdb_head_series{cluster="us1",instance="127.0.0.1:9092",job="prometheus"}
```

## Handling of Highly Available Prometheus

Now, as you remember we configured Prometheus 0 US1 and Prometheus 1 US1 to scrape the same things. We also connect Querier
to both, so how Querier knows what is an HA group?

Try to query the same query as before: <a href="https://[[HOST_SUBDOMAIN]]-29090-[[KATACODA_HOST]].environments.katacoda.com/graph?g0.range_input=1h&g0.expr=sum(prometheus_tsdb_head_series)&g0.tab=1&g1.range_input=5m&g1.expr=prometheus_tsdb_head_series&g1.tab=0">`prometheus_tsdb_head_series`</a>

Now turn off deduplication (`deduplication` button on Querier UI) and hit `Execute` again. Now you should see 5 results:

```
prometheus_tsdb_head_series{cluster="eu1",instance="127.0.0.1:9090",job="prometheus",replica="0"}
prometheus_tsdb_head_series{cluster="us1",instance="127.0.0.1:9091",job="prometheus",replica="0"}
prometheus_tsdb_head_series{cluster="us1",instance="127.0.0.1:9091",job="prometheus",replica="1"}
prometheus_tsdb_head_series{cluster="us1",instance="127.0.0.1:9092",job="prometheus",replica="0"}
prometheus_tsdb_head_series{cluster="us1",instance="127.0.0.1:9092",job="prometheus",replica="1"}
```

So how Thanos Querier knows how to deduplicate correctly?

If we would look again into Querier configuration we can see that we also set `query.replica-label` flag.
This is exactly the label Querier will try to deduplicate by for HA groups. This means that any metric with exactly
the same labels *except replica label* will be assumed as the metric from the same HA group, and deduplicated accordingly.

If we would open `prometheus1_us1.yml` config file in the editor or if you go to Prometheus 1 US1 [/config](https://[[HOST_SUBDOMAIN]]-9090-[[KATACODA_HOST]].environments.katacoda.com/config).
you should see our external labels in `external_labels` YAML option:

```yaml
  external_labels:
    cluster: us1
    replica: 1
```

Now if we compare to `prometheus0_us1.yaml`:

```yaml
  external_labels:
    cluster: us1
    replica: 0
```

We can see that since those two replicas scrape the same targets, any metric will be produced twice.
Once by `replica=1, cluster=us1` Prometheus and once by `replica=0, cluster=us1` Prometheus. If we configure Querier to
deduplicate by `replica` we can transparently handle this High Available pair of Prometheus instances to the user.

## Production deployment

Normally Querier runs in some central global location (e.g next to Grafana) with remote access to all Prometheus-es (e.g via ingress, proxies vpn or peering)

You can also stack (federate) Queriers on top of other Queries, as Query expose `StoreAPI` as well!

More information about those advanced topics can be found in the next courses that will be added soon.

## Next

Awesome! Feel free to play around with the following setup:

![with querier](https://docs.google.com/drawings/d/e/2PACX-1vSB9gN82px0lxk9vN6wNw3eXr8Z0EVROW3xubsq7tgjbx_nXsoZ02ElzvxeDevyjGPWv-f9Gie0NeNz/pub?w=926&h=539)

Once done hit `Continue` for summary.<|MERGE_RESOLUTION|>--- conflicted
+++ resolved
@@ -28,11 +28,7 @@
 ```
 docker run -d --net=host --rm \
     --name querier \
-<<<<<<< HEAD
-    quay.io/thanos/thanos:v0.23.0 \
-=======
     quay.io/thanos/thanos:v0.23.1 \
->>>>>>> 0aa21c36
     query \
     --http-address 0.0.0.0:29090 \
     --query.replica-label replica \
